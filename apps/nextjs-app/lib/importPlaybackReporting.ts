"use server";

import { randomUUID } from "node:crypto";
import { db } from "@streamystats/database";
import {
<<<<<<< HEAD
  items,
  type NewSession,
  sessions,
  users,
=======
	type NewSession,
	items,
	sessions,
	users,
>>>>>>> efc447f9
} from "@streamystats/database/schema";
import { eq } from "drizzle-orm";

// Types for import state
export interface ImportState {
	type: "success" | "error" | "info" | null;
	message: string;
	importedCount?: number;
	totalCount?: number;
	errorCount?: number;
}

// Interface for Playback Reporting TSV data
interface PlaybackReportingData {
	timestamp: string; // Only timestamp is required
	userId?: string;
	itemId?: string;
	itemType?: string;
	itemName?: string;
	playMethod?: string;
	clientName?: string;
	deviceName?: string;
	durationSeconds?: number;
}

// Helper to get a value from multiple possible keys, returning undefined if none found
function getValue(
	record: Record<string, unknown>,
	...keys: string[]
): string | undefined {
	for (const key of keys) {
		const value = record[key];
		if (typeof value === "string" && value.trim()) {
			return value.trim();
		}
	}
	return undefined;
}

// Helper to build PlaybackReportingData with only defined properties
function buildPlaybackData(
	timestamp: string,
	record: Record<string, unknown>,
	durationSeconds?: number,
): PlaybackReportingData {
	const data: PlaybackReportingData = { timestamp };

	const userId = getValue(record, "userId", "user_id", "UserId");
	if (userId) data.userId = userId;

	const itemId = getValue(record, "itemId", "item_id", "ItemId");
	if (itemId) data.itemId = itemId;

	const itemType = getValue(record, "itemType", "item_type", "Type");
	if (itemType) data.itemType = itemType;

	const itemName = getValue(record, "itemName", "item_name", "Name");
	if (itemName) data.itemName = itemName;

	const playMethod = getValue(
		record,
		"playMethod",
		"play_method",
		"PlayMethod",
	);
	if (playMethod) data.playMethod = playMethod;

	const clientName = getValue(record, "clientName", "client_name", "Client");
	if (clientName) data.clientName = clientName;

	const deviceName = getValue(record, "deviceName", "device_name", "Device");
	if (deviceName) data.deviceName = deviceName;

	if (durationSeconds !== undefined && !Number.isNaN(durationSeconds)) {
		data.durationSeconds = durationSeconds;
	}

	return data;
}

export async function importFromPlaybackReporting(
<<<<<<< HEAD
  _prevState: ImportState,
  formData: FormData,
=======
	prevState: ImportState,
	formData: FormData,
>>>>>>> efc447f9
): Promise<ImportState> {
	console.info("Starting Playback Reporting import process");

	// Internal validation function
	function validatePlaybackReportingData(data: PlaybackReportingData[]): {
		isValid: boolean;
		error?: string;
	} {
		console.info(
			`Validating playback reporting data with ${data.length} records`,
		);

		if (!Array.isArray(data)) {
			const error = "Data must be an array";
			console.error(`Validation failed: ${error}`);
			return { isValid: false, error };
		}

		if (data.length === 0) {
			const error = "Data array is empty";
			console.error(`Validation failed: ${error}`);
			return { isValid: false, error };
		}

		// Check first few items for required fields - only timestamp is truly required
		const sampleSize = Math.min(5, data.length);
		const requiredFields: (keyof PlaybackReportingData)[] = [
			"timestamp", // Only timestamp is required
		];

		console.info(
			`Validating sample of ${sampleSize} records for required fields: ${requiredFields.join(
				", ",
			)}`,
		);

		for (let i = 0; i < sampleSize; i++) {
			const session = data[i];

			if (typeof session !== "object" || session === null) {
				const error = `Invalid session object at index ${i}`;
				console.error(`Validation failed: ${error}`, { session });
				return {
					isValid: false,
					error,
				};
			}

			for (const field of requiredFields) {
				if (!session[field] && session[field] !== 0) {
					const error = `Missing required field "${field}" in session at index ${i}`;
					console.error(`Validation failed: ${error}`, { session });
					return {
						isValid: false,
						error,
					};
				}
			}

			// Validate timestamp
			if (session.timestamp && Number.isNaN(Date.parse(session.timestamp))) {
				const error = `Invalid timestamp format at index ${i}: ${session.timestamp}`;
				console.error(`Validation failed: ${error}`, { session });
				return {
					isValid: false,
					error,
				};
			}

			// Validate duration is a valid number if present
			if (
				session.durationSeconds !== undefined &&
				session.durationSeconds !== null &&
				(typeof session.durationSeconds !== "number" ||
					Number.isNaN(session.durationSeconds))
			) {
				const error = `Invalid duration format at index ${i}: ${session.durationSeconds}`;
				console.error(`Validation failed: ${error}`, { session });
				return {
					isValid: false,
					error,
				};
			}
		}

		console.info("Data validation completed successfully");
		return { isValid: true };
	}

	try {
		const serverId = formData.get("serverId");
		const file = formData.get("file") as File;

		console.info("Processing import request", {
			serverId,
			fileName: file?.name,
			fileSize: file?.size,
			fileType: file?.type,
		});

		if (!serverId || !file) {
			const error = "Server ID and file are required";
			console.error(`Import failed: ${error}`, {
				serverId: !!serverId,
				file: !!file,
			});
			return {
				type: "error",
				message: error,
			};
		}

		const serverIdNum = Number(serverId);
		if (Number.isNaN(serverIdNum)) {
			const error = "Invalid server ID";
			console.error(`Import failed: ${error}`, { serverId });
			return {
				type: "error",
				message: error,
			};
		}

		console.info(`Reading file content for server ${serverIdNum}`);
		const text = await file.text();
		let data: PlaybackReportingData[];

		// Check if file is JSON or TSV format
		const isJson =
			file.name.endsWith(".json") || file.type === "application/json";

		console.info(`Detected file format: ${isJson ? "JSON" : "TSV"}`);

		try {
			if (isJson) {
				// Parse JSON format
				console.info("Parsing JSON format");
				const jsonData = JSON.parse(text);
				data = parsePlaybackReportingJson(jsonData);
			} else {
				// Parse TSV format
				console.info("Parsing TSV format");
				data = parsePlaybackReportingTsv(text);
			}

			console.info(`Successfully parsed ${data.length} records from file`);
		} catch (error) {
			const errorMessage = `Failed to parse file: ${
				error instanceof Error ? error.message : "Unknown error"
			}`;
			console.error(errorMessage, {
				error,
				fileName: file.name,
				fileType: file.type,
				isJson,
			});
			return {
				type: "error",
				message: errorMessage,
			};
		}

		// Validate data format
		const validationResult = validatePlaybackReportingData(data);
		if (!validationResult.isValid) {
			const error = validationResult.error || "Invalid data format";
			console.error(`Data validation failed: ${error}`);
			return {
				type: "error",
				message: error,
			};
		}

		// Process import
		console.info(
			`Starting import of ${data.length} sessions for server ${serverIdNum}`,
		);
		let importedCount = 0;
		const totalCount = data.length;
		let errorCount = 0;

		for (let i = 0; i < data.length; i++) {
			const playbackData = data[i];
			try {
				const imported = await importPlaybackReportingSession(
					playbackData,
					serverIdNum,
				);
				if (imported) {
					importedCount++;
					if (importedCount % 100 === 0) {
						console.info(
							`Import progress: ${importedCount}/${totalCount} sessions imported`,
						);
					}
				} else {
					console.warn(`Session ${i + 1} was skipped during import`, {
						playbackData,
					});
				}
			} catch (error) {
				errorCount++;
				console.error(`Failed to import session ${i + 1}:`, {
					error: error instanceof Error ? error.message : "Unknown error",
					playbackData,
					stack: error instanceof Error ? error.stack : undefined,
				});
				// Continue with other sessions
			}
		}

		const successMessage = `Successfully imported ${importedCount} of ${totalCount} sessions from Playback Reporting`;
		console.info(successMessage, {
			importedCount,
			totalCount,
			errorCount,
			successRate: Math.round((importedCount / totalCount) * 100),
		});

		return {
			type: "success",
			message: successMessage,
			importedCount: importedCount,
			totalCount: totalCount,
			errorCount: errorCount,
		};
	} catch (error) {
		const errorMessage =
			error instanceof Error ? error.message : "Import failed";
		console.error("Playback Reporting import failed with unexpected error:", {
			error: errorMessage,
			stack: error instanceof Error ? error.stack : undefined,
		});
		return {
			type: "error",
			message: errorMessage,
		};
	}
}

function parsePlaybackReportingTsv(text: string): PlaybackReportingData[] {
	console.info("Starting TSV parsing");
	const lines = text.split("\n").filter((line) => line.trim());
	const data: PlaybackReportingData[] = [];
	let skippedLines = 0;

	console.info(`Processing ${lines.length} lines from TSV file`);

	for (let i = 0; i < lines.length; i++) {
		const line = lines[i].trim();
		if (!line) continue;

		const columns = line.split("\t");

		// Expected format: timestamp, userId, itemId, itemType, itemName, playMethod, clientName, deviceName, durationSeconds
		if (columns.length < 9) {
			skippedLines++;
			console.warn(
				`Skipping line ${i + 1}: insufficient columns (${columns.length}/9)`,
				{ line: line.substring(0, 100) + (line.length > 100 ? "..." : "") },
			);
			continue;
		}

		try {
			const [
				timestamp,
				userId,
				itemId,
				itemType,
				itemName,
				playMethod,
				clientName,
				deviceName,
				durationSecondsStr,
			] = columns;

			const parsedDuration = Number.parseInt(durationSecondsStr, 10);
			if (Number.isNaN(parsedDuration) || parsedDuration < 0) {
				skippedLines++;
				console.warn(
					`Skipping line ${i + 1}: invalid duration "${durationSecondsStr}"`,
					{ line: line.substring(0, 100) + (line.length > 100 ? "..." : "") },
				);
				continue;
			}

			const record: Record<string, unknown> = {
				userId,
				itemId,
				itemType,
				itemName,
				playMethod,
				clientName,
				deviceName,
			};

			data.push(buildPlaybackData(timestamp.trim(), record, parsedDuration));
		} catch (error) {
			skippedLines++;
			console.warn(`Error parsing line ${i + 1}:`, {
				error: error instanceof Error ? error.message : "Unknown error",
				line: line.substring(0, 100) + (line.length > 100 ? "..." : ""),
			});
		}
	}

	console.info(
		`TSV parsing completed: ${data.length} valid records, ${skippedLines} skipped lines`,
	);
	return data;
}

function parsePlaybackReportingJson(
	jsonData: unknown,
): PlaybackReportingData[] {
	console.info("Starting JSON parsing", {
		dataType: typeof jsonData,
		isArray: Array.isArray(jsonData),
	});

	// Handle different JSON formats that might come from Playback Reporting
	if (Array.isArray(jsonData)) {
		console.info(`Processing JSON array with ${jsonData.length} items`);
		return jsonData
			.map((item: unknown, index) => {
				if (typeof item !== "object" || item === null) {
					throw new Error(`Invalid item at index ${index}: not an object`);
				}

				const record = item as Record<string, unknown>;
				try {
					const timestamp =
						getValue(record, "timestamp", "date", "time") ||
						new Date().toISOString();

					const durationValue =
						getValue(
							record,
							"durationSeconds",
							"duration_seconds",
							"Duration",
						) || "0";
					const parsedDuration = Number.parseInt(durationValue, 10);

					if (Number.isNaN(parsedDuration) || parsedDuration < 0) {
						console.warn(
							`Skipping JSON item at index ${index}: invalid duration "${parsedDuration}"`,
						);
						return null;
					}

					return buildPlaybackData(timestamp, record, parsedDuration);
				} catch (error) {
					console.error(`Error parsing JSON item at index ${index}:`, {
						error: error instanceof Error ? error.message : "Unknown error",
						item,
					});
					throw error;
				}
			})
			.filter((item): item is PlaybackReportingData => item !== null);
	}

	// If it's not an array, try to extract from a nested structure
	if (
		typeof jsonData === "object" &&
		jsonData !== null &&
		!Array.isArray(jsonData)
	) {
		const obj = jsonData as Record<string, unknown>;
		if (obj.sessions || obj.data) {
			console.info("Found nested data structure, extracting sessions/data");
			return parsePlaybackReportingJson(obj.sessions || obj.data);
		}
	}

	console.error("Unrecognized JSON format", {
		jsonData:
			typeof jsonData === "object" &&
			jsonData !== null &&
			!Array.isArray(jsonData)
				? Object.keys(jsonData)
				: jsonData,
	});
	throw new Error("Unrecognized JSON format");
}

async function importPlaybackReportingSession(
	playbackData: PlaybackReportingData,
	serverId: number,
): Promise<boolean> {
<<<<<<< HEAD
  // Only validate timestamp as required - allow missing users or items
  if (!playbackData.timestamp) {
    console.warn("Skipping session: missing timestamp", { playbackData });
    return false;
  }

  // Parse timestamp
  let sessionTime: Date;
  try {
    sessionTime = new Date(playbackData.timestamp);
    if (Number.isNaN(sessionTime.getTime())) {
      throw new Error("Invalid date");
    }
  } catch (error) {
    console.warn(
      `Skipping session: invalid timestamp "${playbackData.timestamp}"`,
      { playbackData, error },
    );
    return false;
  }

  try {
    // Check if referenced entities exist in the database and handle missing references
    let finalItemId = playbackData.itemId || null;
    let finalUserId = playbackData.userId || null;
    let userName = "Unknown User"; // Default fallback
    const missingReferences: string[] = [];

    // Check if itemId exists in items table
    if (playbackData.itemId) {
      try {
        const existingItem = await db
          .select({ id: items.id })
          .from(items)
          .where(eq(items.id, playbackData.itemId))
          .limit(1);

        if (existingItem.length === 0) {
          missingReferences.push(
            `itemId '${playbackData.itemId}' not found in items table - setting to null`,
          );
          finalItemId = null; // Set to null instead of failing
          console.warn("Item reference not found, setting to null:", {
            missingItemId: playbackData.itemId,
            itemName: playbackData.itemName,
            itemType: playbackData.itemType,
          });
        }
      } catch (error) {
        console.error("Error checking itemId existence:", {
          itemId: playbackData.itemId,
          error: error instanceof Error ? error.message : "Unknown error",
        });
        missingReferences.push(
          `Failed to verify itemId '${playbackData.itemId}', setting to null: ${
            error instanceof Error ? error.message : "Unknown error"
          }`,
        );
        finalItemId = null; // Set to null on error
      }
    }

    // Check if userId exists in users table and fetch the user name
    if (playbackData.userId) {
      try {
        const existingUser = await db
          .select({ id: users.id, name: users.name })
          .from(users)
          .where(eq(users.id, playbackData.userId))
          .limit(1);

        if (existingUser.length === 0) {
          missingReferences.push(
            `userId '${playbackData.userId}' not found in users table - setting to null`,
          );
          finalUserId = null; // Set to null instead of failing
          console.warn("User reference not found, setting to null:", {
            missingUserId: playbackData.userId,
          });
        } else {
          // User exists, use their actual name
          userName = existingUser[0].name;
          console.debug("Found user name for playback reporting session:", {
            userId: playbackData.userId,
            userName: userName,
          });
        }
      } catch (error) {
        console.error("Error checking userId existence:", {
          userId: playbackData.userId,
          error: error instanceof Error ? error.message : "Unknown error",
        });
        missingReferences.push(
          `Failed to verify userId '${playbackData.userId}', setting to null: ${
            error instanceof Error ? error.message : "Unknown error"
          }`,
        );
        finalUserId = null; // Set to null on error
      }
    }

    // Log missing references but continue with the import
    if (missingReferences.length > 0) {
      console.info("Handling missing foreign key references:", {
        originalItemId: playbackData.itemId,
        originalUserId: playbackData.userId,
        finalItemId,
        finalUserId,
        missingReferences,
        itemName: playbackData.itemName,
        timestamp: playbackData.timestamp,
      });
    }

    // Calculate end time based on duration
    const endTime = new Date(
      sessionTime.getTime() + (playbackData.durationSeconds || 0) * 1000,
    );

    // Determine if transcoding based on play method
    const playMethod = playbackData.playMethod?.toLowerCase();
    const isTranscoded = playMethod?.includes("transcode") ?? false;

    let videoCodec = null;
    let audioCodec = null;
    if (isTranscoded && playMethod) {
      const videoCodecIdx = playMethod.indexOf("v:");
      if (videoCodecIdx !== -1) {
        videoCodec = playMethod.substring(
          videoCodecIdx + 2, // Skip "v:"
          playMethod.indexOf(" ", videoCodecIdx),
        );
      }
      const audioCodecIdx = playMethod.indexOf("a:");
      if (audioCodecIdx !== -1) {
        audioCodec = playMethod.substring(
          audioCodecIdx + 2, // Skip "a:"
          playMethod.indexOf(")", audioCodecIdx),
        );
      }
    }
    const isVideoDirect = videoCodec === "direct";
    const isAudioDirect = audioCodec === "direct";

    // Extract series information from item name if it's an episode
    let seriesName: string | null = null;
    let _seasonInfo: string | null = null;
    if (
      playbackData.itemType?.toLowerCase() === "episode" &&
      playbackData.itemName
    ) {
      // Try to extract series name from patterns like "Series Name - s01e01 - Episode Title"
      const seriesMatch = playbackData.itemName.match(/^(.+?)\s*-\s*s\d+e\d+/i);
      if (seriesMatch) {
        seriesName = seriesMatch[1].trim();
      }

      // Extract season info
      const seasonMatch = playbackData.itemName.match(/s(\d+)e\d+/i);
      if (seasonMatch) {
        _seasonInfo = `Season ${seasonMatch[1]}`;
      }
    }

    // Generate a unique session ID
    const sessionId = randomUUID();

    // Convert play duration to position ticks (assuming full playback)
    // Jellyfin uses 10,000,000 ticks per second
    const runtimeTicks = (playbackData.durationSeconds || 0) * 10000000;
    const positionTicks = runtimeTicks; // Assume full playback for completed sessions

    // Create session data - use the validated/nullified itemId and userId
    const sessionData: NewSession = {
      id: sessionId,
      serverId: serverId,
      userId: finalUserId, // Use the validated userId (could be null)
      itemId: finalItemId, // Use the validated itemId (could be null)
      userName: userName, // Fetched from users table or "Unknown User" as fallback
      userServerId: finalUserId, // Use the same validated userId

      // Item information
      itemName: playbackData.itemName || "Unknown Item",
      seriesName: seriesName,

      // Device information
      clientName: playbackData.clientName || "Unknown Client",
      deviceName: playbackData.deviceName || "Unknown Device",

      // Playback information
      playMethod: playbackData.playMethod || "Unknown",
      playDuration: playbackData.durationSeconds || 0,

      // Timing information
      startTime: sessionTime,
      endTime: endTime,
      lastActivityDate: endTime,

      // Playback position
      runtimeTicks: runtimeTicks,
      positionTicks: positionTicks,
      percentComplete: playbackData.durationSeconds ? 100 : 0, // Assume completed sessions if duration exists

      // Playback state - assume completed sessions
      completed: true,
      isPaused: false,
      isMuted: false,
      isActive: false,

      // Transcoding information
      isTranscoded: isTranscoded,
      transcodingIsVideoDirect: isVideoDirect,
      transcodingVideoCodec: isVideoDirect ? null : videoCodec,
      transcodingIsAudioDirect: isAudioDirect,
      transcodingAudioCodec: isAudioDirect ? null : audioCodec,

      // Store the original playback reporting data
      rawData: {
        source: "playback_reporting",
        originalData: playbackData,
        importedAt: new Date().toISOString(),
        missingReferences:
          missingReferences.length > 0 ? missingReferences : undefined,
      },

      // Timestamps
      createdAt: sessionTime,
      updatedAt: new Date(),

      // Fields not available in Playback Reporting data - set to null
      deviceId: null,
      applicationVersion: null,
      remoteEndPoint: null,
      seriesId: null,
      seasonId: null,
      lastPlaybackCheckIn: null,
      volumeLevel: null,
      audioStreamIndex: null,
      subtitleStreamIndex: null,
      mediaSourceId: null,
      repeatMode: null,
      playbackOrder: null,
      videoCodec: null,
      audioCodec: null,
      resolutionWidth: null,
      resolutionHeight: null,
      videoBitRate: null,
      audioBitRate: null,
      audioChannels: null,
      audioSampleRate: null,
      videoRangeType: null,
      transcodingWidth: null,
      transcodingHeight: null,
      transcodingContainer: null,
      transcodeReasons: null,
    };

    await db.insert(sessions).values(sessionData).onConflictDoNothing();

    console.debug("Successfully imported session", {
      sessionId,
      itemName: playbackData.itemName,
      originalUserId: playbackData.userId,
      finalUserId,
      userName,
      originalItemId: playbackData.itemId,
      finalItemId,
      duration: playbackData.durationSeconds,
      timestamp: playbackData.timestamp,
      hadMissingReferences: missingReferences.length > 0,
    });

    return true;
  } catch (error) {
    // Enhanced error logging with foreign key constraint details
    const errorMessage =
      error instanceof Error ? error.message : "Unknown error";
    const stack = error instanceof Error ? error.stack : undefined;

    console.error("Database error while importing session:", {
      error: errorMessage,
      stack,
      playbackData,
      serverId,
      foreignKeyAnalysis: {
        itemId: playbackData.itemId,
        userId: playbackData.userId,
        itemName: playbackData.itemName,
        itemType: playbackData.itemType,
        isForeignKeyError: errorMessage.includes("foreign key constraint"),
        constraintName:
          errorMessage.match(/constraint "([^"]+)"/)?.[1] || "unknown",
      },
    });

    // If this is a foreign key constraint error, provide additional context
    if (errorMessage.includes("foreign key constraint")) {
      console.error("Foreign key constraint violation details:", {
        constraintViolated:
          errorMessage.match(/constraint "([^"]+)"/)?.[1] || "unknown",
        attemptedValues: {
          itemId: playbackData.itemId,
          userId: playbackData.userId,
          serverId: serverId,
        },
        suggestion:
          "Even after checking for missing references, a foreign key constraint was violated. This might indicate a constraint on serverId or another field that wasn't checked.",
      });
    }

    throw error; // Re-throw to be caught by the caller
  }
=======
	// Only validate timestamp as required - allow missing users or items
	if (!playbackData.timestamp) {
		console.warn("Skipping session: missing timestamp", { playbackData });
		return false;
	}

	// Skip sessions with negative duration
	if (
		playbackData.durationSeconds !== undefined &&
		playbackData.durationSeconds < 0
	) {
		console.warn("Skipping session: negative duration", { playbackData });
		return false;
	}

	// Parse timestamp
	let sessionTime: Date;
	try {
		sessionTime = new Date(playbackData.timestamp);
		if (Number.isNaN(sessionTime.getTime())) {
			throw new Error("Invalid date");
		}
	} catch (error) {
		console.warn(
			`Skipping session: invalid timestamp "${playbackData.timestamp}"`,
			{ playbackData, error },
		);
		return false;
	}

	try {
		// Check if referenced entities exist in the database and handle missing references
		let finalItemId = playbackData.itemId || null;
		let finalUserId = playbackData.userId || null;
		let userName = "Unknown User"; // Default fallback
		const missingReferences: string[] = [];

		// Check if itemId exists in items table
		if (playbackData.itemId) {
			try {
				const existingItem = await db
					.select({ id: items.id })
					.from(items)
					.where(eq(items.id, playbackData.itemId))
					.limit(1);

				if (existingItem.length === 0) {
					missingReferences.push(
						`itemId '${playbackData.itemId}' not found in items table - setting to null`,
					);
					finalItemId = null; // Set to null instead of failing
					console.warn("Item reference not found, setting to null:", {
						missingItemId: playbackData.itemId,
						itemName: playbackData.itemName,
						itemType: playbackData.itemType,
					});
				}
			} catch (error) {
				console.error("Error checking itemId existence:", {
					itemId: playbackData.itemId,
					error: error instanceof Error ? error.message : "Unknown error",
				});
				missingReferences.push(
					`Failed to verify itemId '${playbackData.itemId}', setting to null: ${
						error instanceof Error ? error.message : "Unknown error"
					}`,
				);
				finalItemId = null; // Set to null on error
			}
		}

		// Check if userId exists in users table and fetch the user name
		if (playbackData.userId) {
			try {
				const existingUser = await db
					.select({ id: users.id, name: users.name })
					.from(users)
					.where(eq(users.id, playbackData.userId))
					.limit(1);

				if (existingUser.length === 0) {
					missingReferences.push(
						`userId '${playbackData.userId}' not found in users table - setting to null`,
					);
					finalUserId = null; // Set to null instead of failing
					console.warn("User reference not found, setting to null:", {
						missingUserId: playbackData.userId,
					});
				} else {
					// User exists, use their actual name
					userName = existingUser[0].name;
					console.debug("Found user name for playback reporting session:", {
						userId: playbackData.userId,
						userName: userName,
					});
				}
			} catch (error) {
				console.error("Error checking userId existence:", {
					userId: playbackData.userId,
					error: error instanceof Error ? error.message : "Unknown error",
				});
				missingReferences.push(
					`Failed to verify userId '${playbackData.userId}', setting to null: ${
						error instanceof Error ? error.message : "Unknown error"
					}`,
				);
				finalUserId = null; // Set to null on error
			}
		}

		// Log missing references but continue with the import
		if (missingReferences.length > 0) {
			console.info("Handling missing foreign key references:", {
				originalItemId: playbackData.itemId,
				originalUserId: playbackData.userId,
				finalItemId,
				finalUserId,
				missingReferences,
				itemName: playbackData.itemName,
				timestamp: playbackData.timestamp,
			});
		}

		// Calculate end time based on duration
		const endTime = new Date(
			sessionTime.getTime() + (playbackData.durationSeconds || 0) * 1000,
		);

		// Determine if transcoding based on play method
		const playMethod = playbackData.playMethod?.toLowerCase();
		const isTranscoded = playMethod?.includes("transcode") ?? false;

		let videoCodec = null;
		let audioCodec = null;
		if (isTranscoded && playMethod) {
			const videoCodecIdx = playMethod.indexOf("v:");
			if (videoCodecIdx !== -1) {
				videoCodec = playMethod.substring(
					videoCodecIdx + 2, // Skip "v:"
					playMethod.indexOf(" ", videoCodecIdx),
				);
			}
			const audioCodecIdx = playMethod.indexOf("a:");
			if (audioCodecIdx !== -1) {
				audioCodec = playMethod.substring(
					audioCodecIdx + 2, // Skip "a:"
					playMethod.indexOf(")", audioCodecIdx),
				);
			}
		}
		const isVideoDirect = videoCodec === "direct";
		const isAudioDirect = audioCodec === "direct";

		// Extract series information from item name if it's an episode
		let seriesName: string | null = null;
		let seasonInfo: string | null = null;
		if (
			playbackData.itemType?.toLowerCase() === "episode" &&
			playbackData.itemName
		) {
			// Try to extract series name from patterns like "Series Name - s01e01 - Episode Title"
			const seriesMatch = playbackData.itemName.match(/^(.+?)\s*-\s*s\d+e\d+/i);
			if (seriesMatch) {
				seriesName = seriesMatch[1].trim();
			}

			// Extract season info
			const seasonMatch = playbackData.itemName.match(/s(\d+)e\d+/i);
			if (seasonMatch) {
				seasonInfo = `Season ${seasonMatch[1]}`;
			}
		}

		// Generate a unique session ID
		const sessionId = randomUUID();

		// Convert play duration to position ticks (assuming full playback)
		// Jellyfin uses 10,000,000 ticks per second
		const runtimeTicks = (playbackData.durationSeconds || 0) * 10000000;
		const positionTicks = runtimeTicks; // Assume full playback for completed sessions

		// Create session data - use the validated/nullified itemId and userId
		const sessionData: NewSession = {
			id: sessionId,
			serverId: serverId,
			userId: finalUserId, // Use the validated userId (could be null)
			itemId: finalItemId, // Use the validated itemId (could be null)
			userName: userName, // Fetched from users table or "Unknown User" as fallback
			userServerId: finalUserId, // Use the same validated userId

			// Item information
			itemName: playbackData.itemName || "Unknown Item",
			seriesName: seriesName,

			// Device information
			clientName: playbackData.clientName || "Unknown Client",
			deviceName: playbackData.deviceName || "Unknown Device",

			// Playback information
			playMethod: playbackData.playMethod || "Unknown",
			playDuration: playbackData.durationSeconds || 0,

			// Timing information
			startTime: sessionTime,
			endTime: endTime,
			lastActivityDate: endTime,

			// Playback position
			runtimeTicks: runtimeTicks,
			positionTicks: positionTicks,
			percentComplete: playbackData.durationSeconds ? 100 : 0, // Assume completed sessions if duration exists

			// Playback state - assume completed sessions
			completed: true,
			isPaused: false,
			isMuted: false,
			isActive: false,

			// Transcoding information
			isTranscoded: isTranscoded,
			transcodingIsVideoDirect: isVideoDirect,
			transcodingVideoCodec: isVideoDirect ? null : videoCodec,
			transcodingIsAudioDirect: isAudioDirect,
			transcodingAudioCodec: isAudioDirect ? null : audioCodec,

			// Store the original playback reporting data
			rawData: {
				source: "playback_reporting",
				originalData: playbackData,
				importedAt: new Date().toISOString(),
				missingReferences:
					missingReferences.length > 0 ? missingReferences : undefined,
			},

			// Timestamps
			createdAt: sessionTime,
			updatedAt: new Date(),

			// Fields not available in Playback Reporting data - set to null
			deviceId: null,
			applicationVersion: null,
			remoteEndPoint: null,
			seriesId: null,
			seasonId: null,
			lastPlaybackCheckIn: null,
			volumeLevel: null,
			audioStreamIndex: null,
			subtitleStreamIndex: null,
			mediaSourceId: null,
			repeatMode: null,
			playbackOrder: null,
			videoCodec: null,
			audioCodec: null,
			resolutionWidth: null,
			resolutionHeight: null,
			videoBitRate: null,
			audioBitRate: null,
			audioChannels: null,
			audioSampleRate: null,
			videoRangeType: null,
			transcodingWidth: null,
			transcodingHeight: null,
			transcodingContainer: null,
			transcodeReasons: null,
		};

		await db.insert(sessions).values(sessionData).onConflictDoNothing();

		console.debug("Successfully imported session", {
			sessionId,
			itemName: playbackData.itemName,
			originalUserId: playbackData.userId,
			finalUserId,
			userName,
			originalItemId: playbackData.itemId,
			finalItemId,
			duration: playbackData.durationSeconds,
			timestamp: playbackData.timestamp,
			hadMissingReferences: missingReferences.length > 0,
		});

		return true;
	} catch (error) {
		// Enhanced error logging with foreign key constraint details
		const errorMessage =
			error instanceof Error ? error.message : "Unknown error";
		const stack = error instanceof Error ? error.stack : undefined;

		console.error("Database error while importing session:", {
			error: errorMessage,
			stack,
			playbackData,
			serverId,
			foreignKeyAnalysis: {
				itemId: playbackData.itemId,
				userId: playbackData.userId,
				itemName: playbackData.itemName,
				itemType: playbackData.itemType,
				isForeignKeyError: errorMessage.includes("foreign key constraint"),
				constraintName:
					errorMessage.match(/constraint "([^"]+)"/)?.[1] || "unknown",
			},
		});

		// If this is a foreign key constraint error, provide additional context
		if (errorMessage.includes("foreign key constraint")) {
			console.error("Foreign key constraint violation details:", {
				constraintViolated:
					errorMessage.match(/constraint "([^"]+)"/)?.[1] || "unknown",
				attemptedValues: {
					itemId: playbackData.itemId,
					userId: playbackData.userId,
					serverId: serverId,
				},
				suggestion:
					"Even after checking for missing references, a foreign key constraint was violated. This might indicate a constraint on serverId or another field that wasn't checked.",
			});
		}

		throw error; // Re-throw to be caught by the caller
	}
>>>>>>> efc447f9
}<|MERGE_RESOLUTION|>--- conflicted
+++ resolved
@@ -3,17 +3,10 @@
 import { randomUUID } from "node:crypto";
 import { db } from "@streamystats/database";
 import {
-<<<<<<< HEAD
-  items,
-  type NewSession,
-  sessions,
-  users,
-=======
 	type NewSession,
 	items,
 	sessions,
 	users,
->>>>>>> efc447f9
 } from "@streamystats/database/schema";
 import { eq } from "drizzle-orm";
 
@@ -95,13 +88,8 @@
 }
 
 export async function importFromPlaybackReporting(
-<<<<<<< HEAD
-  _prevState: ImportState,
-  formData: FormData,
-=======
 	prevState: ImportState,
 	formData: FormData,
->>>>>>> efc447f9
 ): Promise<ImportState> {
 	console.info("Starting Playback Reporting import process");
 
@@ -493,320 +481,6 @@
 	playbackData: PlaybackReportingData,
 	serverId: number,
 ): Promise<boolean> {
-<<<<<<< HEAD
-  // Only validate timestamp as required - allow missing users or items
-  if (!playbackData.timestamp) {
-    console.warn("Skipping session: missing timestamp", { playbackData });
-    return false;
-  }
-
-  // Parse timestamp
-  let sessionTime: Date;
-  try {
-    sessionTime = new Date(playbackData.timestamp);
-    if (Number.isNaN(sessionTime.getTime())) {
-      throw new Error("Invalid date");
-    }
-  } catch (error) {
-    console.warn(
-      `Skipping session: invalid timestamp "${playbackData.timestamp}"`,
-      { playbackData, error },
-    );
-    return false;
-  }
-
-  try {
-    // Check if referenced entities exist in the database and handle missing references
-    let finalItemId = playbackData.itemId || null;
-    let finalUserId = playbackData.userId || null;
-    let userName = "Unknown User"; // Default fallback
-    const missingReferences: string[] = [];
-
-    // Check if itemId exists in items table
-    if (playbackData.itemId) {
-      try {
-        const existingItem = await db
-          .select({ id: items.id })
-          .from(items)
-          .where(eq(items.id, playbackData.itemId))
-          .limit(1);
-
-        if (existingItem.length === 0) {
-          missingReferences.push(
-            `itemId '${playbackData.itemId}' not found in items table - setting to null`,
-          );
-          finalItemId = null; // Set to null instead of failing
-          console.warn("Item reference not found, setting to null:", {
-            missingItemId: playbackData.itemId,
-            itemName: playbackData.itemName,
-            itemType: playbackData.itemType,
-          });
-        }
-      } catch (error) {
-        console.error("Error checking itemId existence:", {
-          itemId: playbackData.itemId,
-          error: error instanceof Error ? error.message : "Unknown error",
-        });
-        missingReferences.push(
-          `Failed to verify itemId '${playbackData.itemId}', setting to null: ${
-            error instanceof Error ? error.message : "Unknown error"
-          }`,
-        );
-        finalItemId = null; // Set to null on error
-      }
-    }
-
-    // Check if userId exists in users table and fetch the user name
-    if (playbackData.userId) {
-      try {
-        const existingUser = await db
-          .select({ id: users.id, name: users.name })
-          .from(users)
-          .where(eq(users.id, playbackData.userId))
-          .limit(1);
-
-        if (existingUser.length === 0) {
-          missingReferences.push(
-            `userId '${playbackData.userId}' not found in users table - setting to null`,
-          );
-          finalUserId = null; // Set to null instead of failing
-          console.warn("User reference not found, setting to null:", {
-            missingUserId: playbackData.userId,
-          });
-        } else {
-          // User exists, use their actual name
-          userName = existingUser[0].name;
-          console.debug("Found user name for playback reporting session:", {
-            userId: playbackData.userId,
-            userName: userName,
-          });
-        }
-      } catch (error) {
-        console.error("Error checking userId existence:", {
-          userId: playbackData.userId,
-          error: error instanceof Error ? error.message : "Unknown error",
-        });
-        missingReferences.push(
-          `Failed to verify userId '${playbackData.userId}', setting to null: ${
-            error instanceof Error ? error.message : "Unknown error"
-          }`,
-        );
-        finalUserId = null; // Set to null on error
-      }
-    }
-
-    // Log missing references but continue with the import
-    if (missingReferences.length > 0) {
-      console.info("Handling missing foreign key references:", {
-        originalItemId: playbackData.itemId,
-        originalUserId: playbackData.userId,
-        finalItemId,
-        finalUserId,
-        missingReferences,
-        itemName: playbackData.itemName,
-        timestamp: playbackData.timestamp,
-      });
-    }
-
-    // Calculate end time based on duration
-    const endTime = new Date(
-      sessionTime.getTime() + (playbackData.durationSeconds || 0) * 1000,
-    );
-
-    // Determine if transcoding based on play method
-    const playMethod = playbackData.playMethod?.toLowerCase();
-    const isTranscoded = playMethod?.includes("transcode") ?? false;
-
-    let videoCodec = null;
-    let audioCodec = null;
-    if (isTranscoded && playMethod) {
-      const videoCodecIdx = playMethod.indexOf("v:");
-      if (videoCodecIdx !== -1) {
-        videoCodec = playMethod.substring(
-          videoCodecIdx + 2, // Skip "v:"
-          playMethod.indexOf(" ", videoCodecIdx),
-        );
-      }
-      const audioCodecIdx = playMethod.indexOf("a:");
-      if (audioCodecIdx !== -1) {
-        audioCodec = playMethod.substring(
-          audioCodecIdx + 2, // Skip "a:"
-          playMethod.indexOf(")", audioCodecIdx),
-        );
-      }
-    }
-    const isVideoDirect = videoCodec === "direct";
-    const isAudioDirect = audioCodec === "direct";
-
-    // Extract series information from item name if it's an episode
-    let seriesName: string | null = null;
-    let _seasonInfo: string | null = null;
-    if (
-      playbackData.itemType?.toLowerCase() === "episode" &&
-      playbackData.itemName
-    ) {
-      // Try to extract series name from patterns like "Series Name - s01e01 - Episode Title"
-      const seriesMatch = playbackData.itemName.match(/^(.+?)\s*-\s*s\d+e\d+/i);
-      if (seriesMatch) {
-        seriesName = seriesMatch[1].trim();
-      }
-
-      // Extract season info
-      const seasonMatch = playbackData.itemName.match(/s(\d+)e\d+/i);
-      if (seasonMatch) {
-        _seasonInfo = `Season ${seasonMatch[1]}`;
-      }
-    }
-
-    // Generate a unique session ID
-    const sessionId = randomUUID();
-
-    // Convert play duration to position ticks (assuming full playback)
-    // Jellyfin uses 10,000,000 ticks per second
-    const runtimeTicks = (playbackData.durationSeconds || 0) * 10000000;
-    const positionTicks = runtimeTicks; // Assume full playback for completed sessions
-
-    // Create session data - use the validated/nullified itemId and userId
-    const sessionData: NewSession = {
-      id: sessionId,
-      serverId: serverId,
-      userId: finalUserId, // Use the validated userId (could be null)
-      itemId: finalItemId, // Use the validated itemId (could be null)
-      userName: userName, // Fetched from users table or "Unknown User" as fallback
-      userServerId: finalUserId, // Use the same validated userId
-
-      // Item information
-      itemName: playbackData.itemName || "Unknown Item",
-      seriesName: seriesName,
-
-      // Device information
-      clientName: playbackData.clientName || "Unknown Client",
-      deviceName: playbackData.deviceName || "Unknown Device",
-
-      // Playback information
-      playMethod: playbackData.playMethod || "Unknown",
-      playDuration: playbackData.durationSeconds || 0,
-
-      // Timing information
-      startTime: sessionTime,
-      endTime: endTime,
-      lastActivityDate: endTime,
-
-      // Playback position
-      runtimeTicks: runtimeTicks,
-      positionTicks: positionTicks,
-      percentComplete: playbackData.durationSeconds ? 100 : 0, // Assume completed sessions if duration exists
-
-      // Playback state - assume completed sessions
-      completed: true,
-      isPaused: false,
-      isMuted: false,
-      isActive: false,
-
-      // Transcoding information
-      isTranscoded: isTranscoded,
-      transcodingIsVideoDirect: isVideoDirect,
-      transcodingVideoCodec: isVideoDirect ? null : videoCodec,
-      transcodingIsAudioDirect: isAudioDirect,
-      transcodingAudioCodec: isAudioDirect ? null : audioCodec,
-
-      // Store the original playback reporting data
-      rawData: {
-        source: "playback_reporting",
-        originalData: playbackData,
-        importedAt: new Date().toISOString(),
-        missingReferences:
-          missingReferences.length > 0 ? missingReferences : undefined,
-      },
-
-      // Timestamps
-      createdAt: sessionTime,
-      updatedAt: new Date(),
-
-      // Fields not available in Playback Reporting data - set to null
-      deviceId: null,
-      applicationVersion: null,
-      remoteEndPoint: null,
-      seriesId: null,
-      seasonId: null,
-      lastPlaybackCheckIn: null,
-      volumeLevel: null,
-      audioStreamIndex: null,
-      subtitleStreamIndex: null,
-      mediaSourceId: null,
-      repeatMode: null,
-      playbackOrder: null,
-      videoCodec: null,
-      audioCodec: null,
-      resolutionWidth: null,
-      resolutionHeight: null,
-      videoBitRate: null,
-      audioBitRate: null,
-      audioChannels: null,
-      audioSampleRate: null,
-      videoRangeType: null,
-      transcodingWidth: null,
-      transcodingHeight: null,
-      transcodingContainer: null,
-      transcodeReasons: null,
-    };
-
-    await db.insert(sessions).values(sessionData).onConflictDoNothing();
-
-    console.debug("Successfully imported session", {
-      sessionId,
-      itemName: playbackData.itemName,
-      originalUserId: playbackData.userId,
-      finalUserId,
-      userName,
-      originalItemId: playbackData.itemId,
-      finalItemId,
-      duration: playbackData.durationSeconds,
-      timestamp: playbackData.timestamp,
-      hadMissingReferences: missingReferences.length > 0,
-    });
-
-    return true;
-  } catch (error) {
-    // Enhanced error logging with foreign key constraint details
-    const errorMessage =
-      error instanceof Error ? error.message : "Unknown error";
-    const stack = error instanceof Error ? error.stack : undefined;
-
-    console.error("Database error while importing session:", {
-      error: errorMessage,
-      stack,
-      playbackData,
-      serverId,
-      foreignKeyAnalysis: {
-        itemId: playbackData.itemId,
-        userId: playbackData.userId,
-        itemName: playbackData.itemName,
-        itemType: playbackData.itemType,
-        isForeignKeyError: errorMessage.includes("foreign key constraint"),
-        constraintName:
-          errorMessage.match(/constraint "([^"]+)"/)?.[1] || "unknown",
-      },
-    });
-
-    // If this is a foreign key constraint error, provide additional context
-    if (errorMessage.includes("foreign key constraint")) {
-      console.error("Foreign key constraint violation details:", {
-        constraintViolated:
-          errorMessage.match(/constraint "([^"]+)"/)?.[1] || "unknown",
-        attemptedValues: {
-          itemId: playbackData.itemId,
-          userId: playbackData.userId,
-          serverId: serverId,
-        },
-        suggestion:
-          "Even after checking for missing references, a foreign key constraint was violated. This might indicate a constraint on serverId or another field that wasn't checked.",
-      });
-    }
-
-    throw error; // Re-throw to be caught by the caller
-  }
-=======
 	// Only validate timestamp as required - allow missing users or items
 	if (!playbackData.timestamp) {
 		console.warn("Skipping session: missing timestamp", { playbackData });
@@ -1128,5 +802,4 @@
 
 		throw error; // Re-throw to be caught by the caller
 	}
->>>>>>> efc447f9
 }