--- conflicted
+++ resolved
@@ -42,16 +42,10 @@
     "@types/node": "^20.10.4",
     "typescript": "^5.3.3"
   },
-<<<<<<< HEAD
   "overrides": {
     "drizzle-orm": "0.45.1",
     "@types/react": "19.1.5",
     "@types/react-dom": "19.1.5"
-=======
-  "engines": {
-    "node": ">=20.9.0",
-    "pnpm": ">=8.0.0"
->>>>>>> 85197629
   },
   "trustedDependencies": [
     "sharp",
