# Streamystats

Streamystats is a statistics service for Jellyfin, providing analytics and data visualization. 📈 Built with modern advanced frameworks.

> This is a hobby project of mine. Don't expect fast development.

<<<<<<< HEAD
## ⚠️ Important Note: Vector PG Version

This project now uses a Vector-enabled Postgres version (`pgvector/pgvector:pg16`). If you are having trouble getting Streamystats to work after this update, please open an issue and I'll help. I previously recommended a data backup and restore method but it's not bulletproof. 

## ✨ Features
=======
## Features
>>>>>>> 03f81e3c

- 🖥️ Dashboard with overview statistics, live sessions and more!
- 👤 User-specific watch history and statistics
- 🌟 Most popular item tracking
- 📚 Library statistics
- ⏱️ Watch time graphs with advanced filtering
- 🏠 Multi-server and user support
- ✨ AI Chat with you library and get watch recomendations
- 🧹 Supported by Janitorr (beta)
- ⬇️ Import data from Jellystat and Playback Reporting Plugin to get started

### Embeddings

Library items are embedded using OpenAI-compatible APIs **if enabled**, supporting multiple models and custom configurations. Embeddings are stored in vectorchord with support for any dimension, allowing you to use any embedding model. The system automatically creates vector indexes optimized for similarity search.

### AI Chat

Interactive chat interface. Supports multiple providers out of the box with any OpenAI-compatible API.

The chat includes function calling with 13 specialized tools:

- Personalized recommendations based on watch history
- Semantic library search using embeddings
- Watch statistics and most-watched content
- Shared recommendations for multiple users
- Genre filtering and top-rated items
- Recently added content discovery

### AI Recommendations

Recommendations use vector similarity (cosine distance) to find content similar to your watch history. The system analyzes your viewing patterns and suggests movies and series. Each recommendation includes explanations showing which watched items led to the suggestion.

## Roadmap

- [x] Individual item statistics
- [ ] More statistics
- [ ] Only sync certain libraries
- [ ] More AI tools for better chat

## 🚀 Getting started

> Playback reporting plugin is no longer needed and Streamystats solely relies on the Jellyfin API for statistics.

### Docker

1. Install Docker and Docker Compose if you haven't already.
2. Copy the `docker-compose.yml` file to your desired location. Use tag `:latest` (read more below in [Version Tags](#version-tags).
3. Change any ports if needed. Default web port is `3000`.
4. Change the `SESSION_SECRET` in the `docker-compose.yml` file to a random string. You can generate one with `openssl rand -hex 64`.
5. Start the application with `docker-compose up -d`
6. Open your browser and navigate to `http://localhost:3000`
7. Follow the setup wizard to connect your Jellyfin server.

First time load can take a while, depending on the size of your library.

### Version Tags

Version tags (e.g., `v1.2.3`) are automatically generated on release. These tags provide stable, tested reference points for production use. I recommend pinning to specific version tags for stability.

The `:latest` tag always points to the latest commit on the main branch. It contains the most recent features and fixes. While typically stable, it may occasionally contain breaking changes

### Dockerless

Docker is currently the easiest and recommended way to run streamystats. However you can also run without docker.

[See the documentation](DOCKERLESS.md)

## 📸 Screenshots

<img width="1545" alt="Screenshot 2024-11-06 at 21 29 48" src="https://github.com/user-attachments/assets/78c5843a-7dc4-4485-bfeb-841725b133e7">
<img width="1545" alt="Screenshot 2024-11-06 at 21 30 01" src="https://github.com/user-attachments/assets/d2d4bf6d-85a0-4c6d-8e2b-19e876dc6579">
<img width="1545" alt="Screenshot 2024-11-06 at 21 30 07" src="https://github.com/user-attachments/assets/1da33d70-5c26-4ce8-a753-06b08a409d17">
<img width="1545" alt="Screenshot 2024-11-03 at 10 57 04" src="https://github.com/user-attachments/assets/3dbbc7b0-2f64-44de-9b0c-a524de1a660d">
<img width="1545" alt="Screenshot 2024-11-03 at 10 57 35" src="https://github.com/user-attachments/assets/9dac59d8-54eb-4474-bc21-caf782492c14">
<img width="356" alt="Screenshot 2024-11-03 at 10 57 43" src="https://github.com/user-attachments/assets/b5988b08-8ba6-4fca-99d2-8e221016fcc9">
<img width="357" alt="Screenshot 2024-11-03 at 10 57 46" src="https://github.com/user-attachments/assets/34db1a56-dc05-4c87-b0c7-290e23be6d8c">

## 🛠️ Tech Stack

- Frontend: Next.js, React, TypeScript
- Backend: Hono with Bun v1.3
- Database: vectorchord (used for embeddings)
- Containerization: Docker<|MERGE_RESOLUTION|>--- conflicted
+++ resolved
@@ -4,15 +4,7 @@
 
 > This is a hobby project of mine. Don't expect fast development.
 
-<<<<<<< HEAD
-## ⚠️ Important Note: Vector PG Version
-
-This project now uses a Vector-enabled Postgres version (`pgvector/pgvector:pg16`). If you are having trouble getting Streamystats to work after this update, please open an issue and I'll help. I previously recommended a data backup and restore method but it's not bulletproof. 
-
 ## ✨ Features
-=======
-## Features
->>>>>>> 03f81e3c
 
 - 🖥️ Dashboard with overview statistics, live sessions and more!
 - 👤 User-specific watch history and statistics
