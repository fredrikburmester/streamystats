defmodule StreamystatServerWeb.Router do
  use StreamystatServerWeb, :router
  import Phoenix.LiveDashboard.Router
  import Phoenix.LiveDashboard.Router

  pipeline :api do
    plug(:accepts, ["json"])
  end

  pipeline :auth do
    plug(StreamystatServerWeb.AuthPlug)
  end

  pipeline :admin_auth do
    plug(StreamystatServerWeb.AdminAuthPlug)
  end

  scope "/" do
    pipe_through([:fetch_session, :protect_from_forgery])
    live_dashboard("/dashboard", metrics: StreamystatServerWeb.Telemetry)
  end

  scope "/api", StreamystatServerWeb do
    pipe_through(:api)

    # Public routes
    post("/login", AuthController, :login)
    get("/health", HealthController, :check)
    get("/servers", ServerController, :index)
    get("/servers/:id", ServerController, :show)
    post("/servers", ServerController, :create)


    # Admin routes
    scope "/admin", as: :admin do
      pipe_through(:admin_auth)

      delete("/servers/:server_id", ServerController, :delete)
      post("/servers/:server_id/sync/full", SyncController, :full_sync)
      post("/servers/:server_id/sync/users", SyncController, :sync_users)
      post("/servers/:server_id/sync/libraries", SyncController, :sync_libraries)
      post("/servers/:server_id/sync/items", SyncController, :sync_items)
      get("/servers/:server_id/sync/tasks", SyncController, :list_tasks)
      get("/servers/:server_id/sync/tasks/:task_id", SyncController, :show_task)
      get("/servers/:server_id/activities", ActivityController, :index)
      post("/servers/:server_id/tautulli/import", TautulliImportController, :import)
<<<<<<< HEAD
      post("/servers/:server_id/jellystats/import", JellystatsImportController, :import)
=======
>>>>>>> fd7c4f8e
    end

    # Protected routes
    scope "/servers/:server_id", as: :protected do
      pipe_through(:auth)

      get("/active-sessions", ActiveSessionsController, :index)  # New endpoint for active sessions
      get("/statistics", UserStatisticsController, :index)
      get("/statistics/history", UserStatisticsController, :history)
      get("/statistics/items", UserStatisticsController, :items)
      get("/statistics/library", UserStatisticsController, :library_stats)
      get("/statistics/unwatched", StatisticsController, :unwatched)

      resources("/libraries", LibraryController, only: [:index, :show])      # get("/me", UserController, :me)
      resources("/users", UserController, only: [:index, :show])
    end
  end
end<|MERGE_RESOLUTION|>--- conflicted
+++ resolved
@@ -44,10 +44,7 @@
       get("/servers/:server_id/sync/tasks/:task_id", SyncController, :show_task)
       get("/servers/:server_id/activities", ActivityController, :index)
       post("/servers/:server_id/tautulli/import", TautulliImportController, :import)
-<<<<<<< HEAD
       post("/servers/:server_id/jellystats/import", JellystatsImportController, :import)
-=======
->>>>>>> fd7c4f8e
     end
 
     # Protected routes
